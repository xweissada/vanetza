#include "link_layer.hpp"
#include "raw_socket_link.hpp"
#include "tcp_link.hpp"
#include "udp_link.hpp"
#include <vanetza/access/ethertype.hpp>
#include <boost/asio/generic/raw_protocol.hpp>
#include <iostream>

#ifdef SOCKTAP_WITH_COHDA_LLC
#   include "cohda_link.hpp"
#endif

<<<<<<< HEAD
#ifdef SOCKTAP_WITH_AUTOTALKS
#    include "autotalks_link.hpp"
#    include "autotalks.hpp"
#endif
=======
boost::optional<std::pair<boost::asio::ip::address, unsigned short>> parse_ip_port(const std::string& ip_port)
{
    using opt_ip_port = boost::optional<std::pair<boost::asio::ip::address, unsigned short>>;

    std::size_t ip_len = ip_port.find_last_of(":");
    if (ip_len == std::string::npos) {
        // error: port not found
        std::cerr << "[" << ip_port << "] Missing port." << std::endl;
        return opt_ip_port();
    }

    std::size_t port = std::strtoul(ip_port.substr(ip_len + 1).c_str(), NULL, 10);
    if (port < 1 || port > 65535) {
        // error: port out of range
        std::cerr << "[" << ip_port << "] Port " << port << " out of range (1-65535)." << std::endl;
        return opt_ip_port();
    }

    boost::system::error_code ec;
    boost::asio::ip::address ip = boost::asio::ip::address::from_string(ip_port.substr(0, ip_len), ec);
    if (ec) {
        // error: IP-address invalid
        std::cerr << "[" << ip_port << "] Invalid IP-address: " << ec.message() << std::endl;
        return opt_ip_port();
    }

    return opt_ip_port({ip, port});
}
>>>>>>> 6696d4f5

std::unique_ptr<LinkLayer>
create_link_layer(boost::asio::io_service& io_service, const EthernetDevice& device, const std::string& name, const boost::program_options::variables_map& vm)
{
    std::unique_ptr<LinkLayer> link_layer;

    if (name == "ethernet" || name == "cohda") {
        boost::asio::generic::raw_protocol raw_protocol(AF_PACKET, vanetza::access::ethertype::GeoNetworking.net());
        boost::asio::generic::raw_protocol::socket raw_socket(io_service, raw_protocol);
        raw_socket.bind(device.endpoint(AF_PACKET));

        if (name == "ethernet") {
            link_layer.reset(new RawSocketLink { std::move(raw_socket) });
        } else if (name == "cohda") {
#ifdef SOCKTAP_WITH_COHDA_LLC
            link_layer.reset(new CohdaLink { std::move(raw_socket) });
#endif
        }
    } else if (name == "udp") {
        namespace ip = boost::asio::ip;
        ip::udp::endpoint multicast(ip::address::from_string("239.118.122.97"), 8947);
        link_layer.reset(new UdpLink { io_service, multicast });
    } else if (name == "tcp") {
        namespace ip = boost::asio::ip;

        TcpLink* tcp = new TcpLink { io_service };

        if (vm.count("tcp-connect")) {
            for (const std::string& ip_port : vm["tcp-connect"].as<std::vector<std::string>>()) {
                auto ip_port_pair = parse_ip_port(ip_port);
                if (ip_port_pair.has_value()) {
                    tcp->connect(ip::tcp::endpoint(ip_port_pair.value().first, ip_port_pair.value().second));
                }
            }
        }

        if (vm.count("tcp-accept")) {
            for (const std::string& ip_port : vm["tcp-accept"].as<std::vector<std::string>>()) {
                auto ip_port_pair = parse_ip_port(ip_port);
                if (ip_port_pair.has_value()) {
                    tcp->accept(ip::tcp::endpoint(ip_port_pair.value().first, ip_port_pair.value().second));
                }
            }
        }

        link_layer.reset(tcp);

    }
    else if (name == "autotalks") {
#ifdef SOCKTAP_WITH_AUTOTALKS
        link_layer.reset(new AutotalksLink { });
#endif
    }

    return link_layer;
}

void add_link_layer_options(boost::program_options::options_description& options)
{
    options.add_options()
        ("tcp-connect", boost::program_options::value<std::vector<std::string>>()->multitoken(), "Connect to TCP-Host(s). Comma separated list of [ip]:[port].")
        ("tcp-accept", boost::program_options::value<std::vector<std::string>>()->multitoken(), "Accept TCP-Connections. Comma separated list of [ip]:[port].")
    ;
}<|MERGE_RESOLUTION|>--- conflicted
+++ resolved
@@ -10,12 +10,11 @@
 #   include "cohda_link.hpp"
 #endif
 
-<<<<<<< HEAD
 #ifdef SOCKTAP_WITH_AUTOTALKS
 #    include "autotalks_link.hpp"
 #    include "autotalks.hpp"
 #endif
-=======
+
 boost::optional<std::pair<boost::asio::ip::address, unsigned short>> parse_ip_port(const std::string& ip_port)
 {
     using opt_ip_port = boost::optional<std::pair<boost::asio::ip::address, unsigned short>>;
@@ -44,7 +43,6 @@
 
     return opt_ip_port({ip, port});
 }
->>>>>>> 6696d4f5
 
 std::unique_ptr<LinkLayer>
 create_link_layer(boost::asio::io_service& io_service, const EthernetDevice& device, const std::string& name, const boost::program_options::variables_map& vm)
